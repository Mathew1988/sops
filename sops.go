/*
Package sops manages JSON, YAML and BINARY documents to be encrypted or decrypted.

This package should not be used directly. Instead, Sops users should install the
command line client via `go get -u go.mozilla.org/sops/cmd/sops`, or use the
decryption helper provided at `go.mozilla.org/sops/decrypt`.

We do not guarantee API stability for any package other than `go.mozilla.org/sops/decrypt`.

A Sops document is a Tree composed of a data branch with arbitrary key/value pairs
and a metadata branch with encryption and integrity information.

In JSON and YAML formats, the structure of the cleartext tree is preserved, keys are
stored in cleartext and only values are encrypted. Keeping the values in cleartext
provides better readability when storing Sops documents in version controls, and allows
for merging competing changes on documents. This is a major difference between Sops
and other encryption tools that store documents as encrypted blobs.

In BINARY format, the cleartext data is treated as a single blob and the encrypted
document is in JSON format with a single `data` key and a single encrypted value.

Sops allows operators to encrypt their documents with multiple master keys. Each of
the master key defined in the document is able to decrypt it, allowing users to
share documents amongst themselves without sharing keys, or using a PGP key as a
backup for KMS.

In practice, this is achieved by generating a data key for each document that is used
to encrypt all values, and encrypting the data with each master key defined. Being
able to decrypt the data key gives access to the document.

The integrity of each document is guaranteed by calculating a Message Access Control
that is stored encrypted by the data key. When decrypting a document, the MAC should
be recalculated and compared with the MAC stored in the document to verify that no
fraudulent changes have been applied. The MAC covers keys and values as well as their
ordering.
*/
package sops //import "go.mozilla.org/sops"

import (
	"crypto/rand"
	"crypto/sha512"
	"fmt"
	"log"
	"reflect"
	"strconv"
	"strings"
	"time"

	"go.mozilla.org/sops/keys"
	"go.mozilla.org/sops/keyservice"
	"go.mozilla.org/sops/shamir"
	"golang.org/x/net/context"
)

// DefaultUnencryptedSuffix is the default suffix a TreeItem key has to end with for sops to leave its Value unencrypted
const DefaultUnencryptedSuffix = "_unencrypted"

type sopsError string

func (e sopsError) Error() string {
	return string(e)
}

// MacMismatch occurs when the computed MAC does not match the expected ones
const MacMismatch = sopsError("MAC mismatch")

// MetadataNotFound occurs when the input file is malformed and doesn't have sops metadata in it
const MetadataNotFound = sopsError("sops metadata not found")

// Cipher provides a way to encrypt and decrypt the data key used to encrypt and decrypt sops files, so that the
// data key can be stored alongside the encrypted content. A Cipher must be able to decrypt the values it encrypts.
type Cipher interface {
	// Encrypt takes a plaintext, a key and additional data and returns the plaintext encrypted with the key, using the
	// additional data for authentication
	Encrypt(plaintext interface{}, key []byte, additionalData string) (ciphertext string, err error)
	// Encrypt takes a ciphertext, a key and additional data and returns the ciphertext encrypted with the key, using
	// the additional data for authentication
	Decrypt(ciphertext string, key []byte, additionalData string) (plaintext interface{}, err error)
}

// Comment represents a comment in the sops tree for the file formats that actually support them.
type Comment struct {
	Value string
}

// TreeItem is an item inside sops's tree
type TreeItem struct {
	Key   interface{}
	Value interface{}
}

// TreeBranch is a branch inside sops's tree. It is a slice of TreeItems and is therefore ordered
type TreeBranch []TreeItem

// InsertOrReplaceValue replaces the value under the provided key with the newValue provided,
// or inserts a new key-value if it didn't exist already.
func (branch TreeBranch) InsertOrReplaceValue(key interface{}, newValue interface{}) TreeBranch {
	replaced := false
	for i, kv := range branch {
		if kv.Key == key {
			branch[i].Value = newValue
			replaced = true
			break
		}
	}
	if !replaced {
		return append(branch, TreeItem{Key: key, Value: newValue})
	}
	return branch
}

// Tree is the data structure used by sops to represent documents internally
type Tree struct {
	Branch   TreeBranch
	Metadata Metadata
}

// Truncate truncates the tree to the path specified
func (branch TreeBranch) Truncate(path []interface{}) (interface{}, error) {
	log.Printf("Truncating tree to %s", path)
	var current interface{} = branch
	for _, component := range path {
		switch component := component.(type) {
		case string:
			found := false
			for _, item := range current.(TreeBranch) {
				if item.Key == component {
					current = item.Value
					found = true
					break
				}
			}
			if !found {
				return nil, fmt.Errorf("component ['%s'] not found", component)
			}
		case int:
			if reflect.ValueOf(current).Kind() != reflect.Slice {
				return nil, fmt.Errorf("component [%d] is integer, but tree part is not a slice", component)
			}
			if reflect.ValueOf(current).Len() <= component {
				return nil, fmt.Errorf("component [%d] accesses out of bounds", component)
			}
			current = reflect.ValueOf(current).Index(component).Interface()
		}
	}
	return current, nil
}

func (branch TreeBranch) walkValue(in interface{}, path []string, onLeaves func(in interface{}, path []string) (interface{}, error)) (interface{}, error) {
	switch in := in.(type) {
	case string:
		return onLeaves(in, path)
	case []byte:
		return onLeaves(string(in), path)
	case int:
		return onLeaves(in, path)
	case bool:
		return onLeaves(in, path)
	case float64:
		return onLeaves(in, path)
	case Comment:
		return onLeaves(in, path)
	case TreeBranch:
		return branch.walkBranch(in, path, onLeaves)
	case []interface{}:
		return branch.walkSlice(in, path, onLeaves)
	case nil:
		// the value returned remains the same since it doesn't make
		// sense to encrypt or decrypt a nil value
		return nil, nil
	default:
		return nil, fmt.Errorf("Cannot walk value, unknown type: %T", in)
	}
}

func (branch TreeBranch) walkSlice(in []interface{}, path []string, onLeaves func(in interface{}, path []string) (interface{}, error)) ([]interface{}, error) {
	for i, v := range in {
		newV, err := branch.walkValue(v, path, onLeaves)
		if err != nil {
			return nil, err
		}
		in[i] = newV
	}
	return in, nil
}

func (branch TreeBranch) walkBranch(in TreeBranch, path []string, onLeaves func(in interface{}, path []string) (interface{}, error)) (TreeBranch, error) {
	for i, item := range in {
		if _, ok := item.Key.(Comment); ok {
			enc, err := branch.walkValue(item.Key, path, onLeaves)
			if err != nil {
				return nil, err
			}
			if encComment, ok := enc.(Comment); ok {
				in[i].Key = encComment
				continue
			} else if comment, ok := enc.(string); ok {
				in[i].Key = Comment{Value: comment}
				continue
			} else {
				return nil, fmt.Errorf("walkValue of Comment should be either Comment or string, was %T", enc)
			}
		}
		key, ok := item.Key.(string)
		if !ok {
			return nil, fmt.Errorf("Tree contains a non-string key (type %T): %s. Only string keys are"+
				"supported", item.Key, item.Key)
		}
		newV, err := branch.walkValue(item.Value, append(path, key), onLeaves)
		if err != nil {
			return nil, err
		}
		in[i].Value = newV
	}
	return in, nil
}

// Encrypt walks over the tree and encrypts all values with the provided cipher, except those whose key ends with the UnencryptedSuffix specified on the Metadata struct. If encryption is successful, it returns the MAC for the encrypted tree.
func (tree Tree) Encrypt(key []byte, cipher Cipher) (string, error) {
	hash := sha512.New()
	_, err := tree.Branch.walkBranch(tree.Branch, make([]string, 0), func(in interface{}, path []string) (interface{}, error) {
		// Only add to MAC if not a comment
		if _, ok := in.(Comment); !ok {
			bytes, err := ToBytes(in)
			if err != nil {
				return nil, fmt.Errorf("Could not convert %s to bytes: %s", in, err)
			}
			hash.Write(bytes)
		}
		encrypted := true
		for _, v := range path {
			if strings.HasSuffix(v, tree.Metadata.UnencryptedSuffix) {
				encrypted = false
			}
		}
		if encrypted {
			var err error
			pathString := strings.Join(path, ":") + ":"
			in, err = cipher.Encrypt(in, key, pathString)
			if err != nil {
				return nil, fmt.Errorf("Could not encrypt value: %s", err)
			}
		}
		return in, nil
	})
	if err != nil {
		return "", fmt.Errorf("Error walking tree: %s", err)
	}
	return fmt.Sprintf("%X", hash.Sum(nil)), nil
}

// Decrypt walks over the tree and decrypts all values with the provided cipher, except those whose key ends with the UnencryptedSuffix specified on the Metadata struct. If decryption is successful, it returns the MAC for the decrypted tree.
func (tree Tree) Decrypt(key []byte, cipher Cipher) (string, error) {
	log.Print("Decrypting SOPS tree")
	hash := sha512.New()
	_, err := tree.Branch.walkBranch(tree.Branch, make([]string, 0), func(in interface{}, path []string) (interface{}, error) {
		encrypted := true
		for _, p := range path {
			if strings.HasSuffix(p, tree.Metadata.UnencryptedSuffix) {
				encrypted = false
			}
		}
		var v interface{}
		if encrypted {
			var err error
			pathString := strings.Join(path, ":") + ":"
			if c, ok := in.(Comment); ok {
				v, err = cipher.Decrypt(c.Value, key, pathString)
				if err != nil {
					// Assume the comment was not encrypted in the first place
					log.Printf("[WARNING] Found possibly unencrypted comment in file (#%s). This is to be expected if the file being decrypted was created with an older version of SOPS.", c.Value)
					v = c
				}
			} else {
				v, err = cipher.Decrypt(in.(string), key, pathString)
				if err != nil {
					return nil, fmt.Errorf("Could not decrypt value: %s", err)
				}
			}
		} else {
			v = in
		}
		// Only add to MAC if not a comment
		if _, ok := v.(Comment); !ok {
			bytes, err := ToBytes(v)
			if err != nil {
				return nil, fmt.Errorf("Could not convert %s to bytes: %s", in, err)
			}
			hash.Write(bytes)
		}
		return v, nil
	})
	if err != nil {
		return "", fmt.Errorf("Error walking tree: %s", err)
	}
	return fmt.Sprintf("%X", hash.Sum(nil)), nil
}

// GenerateDataKey generates a new random data key and encrypts it with all MasterKeys.
func (tree Tree) GenerateDataKey() ([]byte, []error) {
	newKey := make([]byte, 32)
	_, err := rand.Read(newKey)
	if err != nil {
		return nil, []error{fmt.Errorf("Could not generate random key: %s", err)}
	}
	return newKey, tree.Metadata.UpdateMasterKeys(newKey)
}

// GenerateDataKeyWithKeyServices generates a new random data key and encrypts it with all MasterKeys.
func (tree *Tree) GenerateDataKeyWithKeyServices(svcs []keyservice.KeyServiceClient) ([]byte, []error) {
	newKey := make([]byte, 32)
	_, err := rand.Read(newKey)
	if err != nil {
		return nil, []error{fmt.Errorf("Could not generate random key: %s", err)}
	}
	return newKey, tree.Metadata.UpdateMasterKeysWithKeyServices(newKey, svcs)
}

// Metadata holds information about a file encrypted by sops
type Metadata struct {
	LastModified              time.Time
	UnencryptedSuffix         string
	MessageAuthenticationCode string
	Version                   string
	KeyGroups                 []KeyGroup
	// ShamirThreshold is the number of key groups required to recover the
	// original data key
	ShamirThreshold int
	// DataKey caches the decrypted data key so it doesn't have to be decrypted with a master key every time it's needed
	DataKey []byte
}

// KeyGroup is a slice of SOPS MasterKeys that all encrypt the same part of the data key
type KeyGroup []keys.MasterKey

// Store provides a way to load and save the sops tree along with metadata
type Store interface {
	Unmarshal(in []byte) (TreeBranch, error)
	UnmarshalMetadata(in []byte) (Metadata, error)
	Marshal(TreeBranch) ([]byte, error)
	MarshalWithMetadata(TreeBranch, Metadata) ([]byte, error)
	MarshalValue(interface{}) ([]byte, error)
}

// MasterKeyCount returns the number of master keys available
func (m *Metadata) MasterKeyCount() int {
	count := 0
	for _, group := range m.KeyGroups {
		count += len(group)
	}
	return count
}

// UpdateMasterKeysWithKeyServices encrypts the data key with all master keys using the provided key services
func (m *Metadata) UpdateMasterKeysWithKeyServices(dataKey []byte, svcs []keyservice.KeyServiceClient) (errs []error) {
	if len(svcs) == 0 {
		return []error{
<<<<<<< HEAD
			fmt.Errorf("No key services provided, cannot update master keys."),
=======
			fmt.Errorf("no key services provided, cannot update master keys"),
>>>>>>> f34830ed
		}
	}
	var parts [][]byte
	if len(m.KeyGroups) == 1 {
		// If there's only one key group, we can't do Shamir. All keys
		// in the group encrypt the whole data key.
		parts = append(parts, dataKey)
	} else {
		var err error
		if m.ShamirThreshold == 0 {
			m.ShamirThreshold = len(m.KeyGroups)
		}
		log.Printf("Multiple KeyGroups found, proceeding with Shamir with threshold %d", m.ShamirThreshold)
		parts, err = shamir.Split(dataKey, len(m.KeyGroups), m.ShamirThreshold)
		if err != nil {
			errs = append(errs, fmt.Errorf("could not split data key into parts for Shamir: %s", err))
			return
		}
		if len(parts) != len(m.KeyGroups) {
			errs = append(errs, fmt.Errorf("not enough parts obtained from Shamir: need %d, got %d", len(m.KeyGroups), len(parts)))
			return
		}
	}
	for i, group := range m.KeyGroups {
		part := parts[i]
		for _, key := range group {
			svcKey := keyservice.KeyFromMasterKey(key)
			var keyErrs []error
			encrypted := false
			for _, svc := range svcs {
				rsp, err := svc.Encrypt(context.Background(), &keyservice.EncryptRequest{
					Key:       &svcKey,
					Plaintext: part,
				})
				if err != nil {
					keyErrs = append(keyErrs, fmt.Errorf("failed to encrypt new data key with master key %q: %v", key.ToString(), err))
					continue
				}
				key.SetEncryptedDataKey(rsp.Ciphertext)
				encrypted = true
				// Only need to encrypt the key successfully with one service
				break
			}
			if !encrypted {
				errs = append(errs, keyErrs...)
			}
		}
	}
	m.DataKey = dataKey
	return
}

// UpdateMasterKeys encrypts the data key with all master keys
func (m *Metadata) UpdateMasterKeys(dataKey []byte) (errs []error) {
	return m.UpdateMasterKeysWithKeyServices(dataKey, []keyservice.KeyServiceClient{
		keyservice.NewLocalClient(),
	})
}

// GetDataKeyWithKeyServices retrieves the data key, asking KeyServices to decrypt it with each
// MasterKey in the Metadata's KeySources until one of them succeeds.
func (m Metadata) GetDataKeyWithKeyServices(svcs []keyservice.KeyServiceClient) ([]byte, error) {
	if m.DataKey != nil {
		return m.DataKey, nil
	}
	errMsg := "Could not decrypt the data key with any of the master keys:\n"
	var parts [][]byte
	for _, group := range m.KeyGroups {
	keysLoop:
		for _, key := range group {
			svcKey := keyservice.KeyFromMasterKey(key)
			for _, svc := range svcs {
				rsp, err := svc.Decrypt(
					context.Background(),
					&keyservice.DecryptRequest{
						Ciphertext: key.EncryptedDataKey(),
						Key:        &svcKey,
					})
				if err != nil {
					errMsg += fmt.Sprintf("\t%s: %s", key.ToString(), err)
					continue
				}
				parts = append(parts, rsp.Plaintext)
				// All keys in a key group encrypt the same part, so as soon
				// as we decrypt it successfully with one key, we need to
				// proceed with the next group
				break keysLoop
			}
		}
	}
	var dataKey []byte
	if len(m.KeyGroups) > 1 {
		if len(parts) < m.ShamirThreshold {
			return nil, fmt.Errorf("not enough parts to recover data key with Shamir: need %d, have %d", m.ShamirThreshold, len(parts))
		}
		var err error
		dataKey, err = shamir.Combine(parts)
		if err != nil {
			return nil, fmt.Errorf("could not get data key from shamir parts: %s", err)
		}
	} else {
		if len(parts) != 1 {
			return nil, fmt.Errorf("%s", errMsg)
		}
		dataKey = parts[0]
	}
	m.DataKey = dataKey
	return dataKey, nil
}

// GetDataKey retrieves the data key from the first MasterKey in the Metadata's KeySources that's able to return it,
// using the local KeyService
func (m Metadata) GetDataKey() ([]byte, error) {
	return m.GetDataKeyWithKeyServices([]keyservice.KeyServiceClient{
		keyservice.NewLocalClient(),
	})
}

// ToBytes converts a string, int, float or bool to a byte representation.
func ToBytes(in interface{}) ([]byte, error) {
	switch in := in.(type) {
	case string:
		return []byte(in), nil
	case int:
		return []byte(strconv.Itoa(in)), nil
	case float64:
		return []byte(strconv.FormatFloat(in, 'f', -1, 64)), nil
	case bool:
		return []byte(strings.Title(strconv.FormatBool(in))), nil
	case []byte:
		return in, nil
	case Comment:
		return ToBytes(in.Value)
	default:
		return nil, fmt.Errorf("Could not convert unknown type %T to bytes", in)
	}
}<|MERGE_RESOLUTION|>--- conflicted
+++ resolved
@@ -355,11 +355,7 @@
 func (m *Metadata) UpdateMasterKeysWithKeyServices(dataKey []byte, svcs []keyservice.KeyServiceClient) (errs []error) {
 	if len(svcs) == 0 {
 		return []error{
-<<<<<<< HEAD
-			fmt.Errorf("No key services provided, cannot update master keys."),
-=======
 			fmt.Errorf("no key services provided, cannot update master keys"),
->>>>>>> f34830ed
 		}
 	}
 	var parts [][]byte
