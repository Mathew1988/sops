extern crate tempdir;
extern crate serde;
extern crate serde_json;
extern crate serde_yaml;
#[macro_use]
extern crate lazy_static;
#[macro_use]
extern crate serde_derive;

#[cfg(test)]
mod tests {
    extern crate serde;
    extern crate serde_json;
    extern crate serde_yaml;

    use std::fs::File;
    use std::io::{Write, Read};
    use tempdir::TempDir;
    use std::process::Command;
    use serde_yaml::Value;
    const SOPS_BINARY_PATH: &'static str = "./sops";

    macro_rules! assert_encrypted {
        ($object:expr, $key:expr) => {
            assert!($object.get(&$key).is_some());
            match *$object.get(&$key).unwrap() {
                Value::String(ref s) => {
                   assert!(s.starts_with("ENC["), "Value is not encrypted");
                }
                _ => panic!("Value under key was not a string"),
            }
        }
    }

    lazy_static! {
        static ref TMP_DIR: TempDir = TempDir::new("sops-functional-tests")
            .expect("Unable to create temporary directory");
    }

    fn prepare_temp_file(name: &str, contents: &[u8]) -> String {
        let file_path = TMP_DIR.path().join(name);
        let mut tmp_file = File::create(file_path.clone()).expect("Unable to create temporary file");
        tmp_file.write_all(&contents)
            .expect("Error writing to temporary file");
        file_path.to_string_lossy().into_owned()
    }

    #[test]
    fn encrypt_json_file() {
        let file_path = prepare_temp_file("test_encrypt.json",
                                          b"{
    \"foo\": 2,
    \"bar\": \"baz\"
}");
        let output = Command::new(SOPS_BINARY_PATH)
            .arg("-e")
            .arg(file_path.clone())
            .output()
            .expect("Error running sops");
        assert!(output.status.success(), "sops didn't exit successfully");
        let json = &String::from_utf8_lossy(&output.stdout);
        let data: Value = serde_json::from_str(json).expect("Error parsing sops's JSON output");
        match data.into() {
            Value::Mapping(m) => {
                assert!(m.get(&Value::String("sops".to_owned())).is_some(),
                        "sops metadata branch not found");
                assert_encrypted!(&m, Value::String("foo".to_owned()));
                assert_encrypted!(&m, Value::String("bar".to_owned()));
            }
            _ => panic!("sops's JSON output is not an object"),
        }
    }

    #[test]
    fn encrypt_yaml_file() {
        let file_path = prepare_temp_file("test_encrypt.yaml",
                                          b"foo: 2
bar: baz");
        let output = Command::new(SOPS_BINARY_PATH)
            .arg("-e")
            .arg(file_path.clone())
            .output()
            .expect("Error running sops");
        assert!(output.status.success(), "sops didn't exit successfully");
        let json = &String::from_utf8_lossy(&output.stdout);
        let data: Value = serde_yaml::from_str(&json).expect("Error parsing sops's JSON output");
        match data.into() {
            Value::Mapping(m) => {
                assert!(m.get(&Value::String("sops".to_owned())).is_some(),
                        "sops metadata branch not found");
                assert_encrypted!(&m, Value::String("foo".to_owned()));
                assert_encrypted!(&m, Value::String("bar".to_owned()));
            }
            _ => panic!("sops's YAML output is not a mapping"),
        }
    }

    #[test]
    fn set_json_file_update() {
        let file_path = prepare_temp_file("test_set_update.json", r#"{"a": 2, "b": "ba"}"#.as_bytes());
        Command::new(SOPS_BINARY_PATH)
            .arg("-e")
            .arg("-i")
            .arg(file_path.clone())
            .output()
            .expect("Error running sops");
        let output = Command::new(SOPS_BINARY_PATH)
            .arg("--set")
            .arg(r#"["a"] {"aa": "aaa"}"#)
            .arg(file_path.clone())
            .output()
            .expect("Error running sops");
        println!("stdout: {}, stderr: {}",
                 String::from_utf8_lossy(&output.stdout),
                 String::from_utf8_lossy(&output.stderr));
        let mut s = String::new();
        File::open(file_path).unwrap().read_to_string(&mut s).unwrap();
        let data: Value = serde_json::from_str(&s).expect("Error parsing sops's JSON output");
        if let Value::Mapping(data) = data {
            let a = data.get(&Value::String("a".to_owned())).unwrap();
            if let &Value::Mapping(ref a) = a {
                assert_encrypted!(&a, Value::String("aa".to_owned()));
                return;
            }
        }
        panic!("Output JSON does not have the expected structure");
    }

    #[test]
    fn set_json_file_insert() {
        let file_path = prepare_temp_file("test_set_insert.json", r#"{"a": 2, "b": "ba"}"#.as_bytes());
        Command::new(SOPS_BINARY_PATH)
            .arg("-e")
            .arg("-i")
            .arg(file_path.clone())
            .output()
            .expect("Error running sops");
        let output = Command::new(SOPS_BINARY_PATH)
            .arg("--set")
            .arg(r#"["c"] {"cc": "ccc"}"#)
            .arg(file_path.clone())
            .output()
            .expect("Error running sops");
        println!("stdout: {}, stderr: {}",
                 String::from_utf8_lossy(&output.stdout),
                 String::from_utf8_lossy(&output.stderr));
        let mut s = String::new();
        File::open(file_path).unwrap().read_to_string(&mut s).unwrap();
        let data: Value = serde_json::from_str(&s).expect("Error parsing sops's JSON output");
        if let Value::Mapping(data) = data {
            let a = data.get(&Value::String("c".to_owned())).unwrap();
            if let &Value::Mapping(ref a) = a {
                assert_encrypted!(&a, Value::String("cc".to_owned()));
                return;
            }
        }
        panic!("Output JSON does not have the expected structure");
    }


    #[test]
    fn set_yaml_file_update() {
        let file_path = prepare_temp_file("test_set_update.yaml",
                                          r#"a: 2
b: ba"#
                                              .as_bytes());
        Command::new(SOPS_BINARY_PATH)
            .arg("-e")
            .arg("-i")
            .arg(file_path.clone())
            .output()
            .expect("Error running sops");
        let output = Command::new(SOPS_BINARY_PATH)
            .arg("--set")
            .arg(r#"["a"] {"aa": "aaa"}"#)
            .arg(file_path.clone())
            .output()
            .expect("Error running sops");
        println!("stdout: {}, stderr: {}",
                 String::from_utf8_lossy(&output.stdout),
                 String::from_utf8_lossy(&output.stderr));
        let mut s = String::new();
        File::open(file_path).unwrap().read_to_string(&mut s).unwrap();
        let data: Value = serde_yaml::from_str(&s).expect("Error parsing sops's JSON output");
        if let Value::Mapping(data) = data {
            let a = data.get(&Value::String("a".to_owned())).unwrap();
            if let &Value::Mapping(ref a) = a {
                assert_encrypted!(&a, Value::String("aa".to_owned()));
                return;
            }
        }
        panic!("Output JSON does not have the expected structure");
    }

    #[test]
    fn set_yaml_file_insert() {
        let file_path = prepare_temp_file("test_set_insert.yaml",
                                          r#"a: 2
b: ba"#
                                              .as_bytes());
        Command::new(SOPS_BINARY_PATH)
            .arg("-e")
            .arg("-i")
            .arg(file_path.clone())
            .output()
            .expect("Error running sops");
        let output = Command::new(SOPS_BINARY_PATH)
            .arg("--set")
            .arg(r#"["c"] {"cc": "ccc"}"#)
            .arg(file_path.clone())
            .output()
            .expect("Error running sops");
        println!("stdout: {}, stderr: {}",
                 String::from_utf8_lossy(&output.stdout),
                 String::from_utf8_lossy(&output.stderr));
        let mut s = String::new();
        File::open(file_path).unwrap().read_to_string(&mut s).unwrap();
        let data: Value = serde_yaml::from_str(&s).expect("Error parsing sops's JSON output");
        if let Value::Mapping(data) = data {
            let a = data.get(&Value::String("c".to_owned())).unwrap();
            if let &Value::Mapping(ref a) = a {
                assert_encrypted!(&a, Value::String("cc".to_owned()));
                return;
            }
        }
        panic!("Output YAML does not have the expected structure");
    }

    #[test]
    fn decrypt_file_no_mac() {
        let file_path = prepare_temp_file("test_decrypt_no_mac.yaml", include_bytes!("../res/no_mac.yaml"));
        assert!(!Command::new(SOPS_BINARY_PATH)
                    .arg("-d")
                    .arg(file_path.clone())
                    .output()
                    .expect("Error running sops")
                    .status
                    .success(),
                "SOPS allowed decrypting a file with no MAC without --ignore-mac");

        assert!(Command::new(SOPS_BINARY_PATH)
                    .arg("-d")
                    .arg("--ignore-mac")
                    .arg(file_path.clone())
                    .output()
                    .expect("Error running sops")
                    .status
                    .success(),
                "SOPS failed to decrypt a file with no MAC with --ignore-mac passed in");
    }

    #[test]
    fn encrypt_comments() {
        let file_path = "res/comments.yaml";
        let output = Command::new(SOPS_BINARY_PATH)
            .arg("-e")
            .arg(file_path.clone())
            .output()
            .expect("Error running sops");
        assert!(output.status.success(), "SOPS didn't return successfully");
        assert!(!String::from_utf8_lossy(&output.stdout).contains("this-is-a-comment"), "Comment was not encrypted");
    }

    #[test]
    fn encrypt_comments_list() {
        let file_path = "res/comments_list.yaml";
        let output = Command::new(SOPS_BINARY_PATH)
            .arg("-e")
            .arg(file_path.clone())
            .output()
            .expect("Error running sops");
        assert!(output.status.success(), "SOPS didn't return successfully");
        assert!(!String::from_utf8_lossy(&output.stdout).contains("this-is-a-comment"), "Comment was not encrypted");
        assert!(!String::from_utf8_lossy(&output.stdout).contains("this-is-a-comment"), "Comment was not encrypted");
    }

    #[test]
    fn decrypt_comments() {
        let file_path = "res/comments.enc.yaml";
        let output = Command::new(SOPS_BINARY_PATH)
                    .arg("-d")
                    .arg(file_path.clone())
                    .output()
                    .expect("Error running sops");
        assert!(output.status.success(), "SOPS didn't return successfully");
        assert!(String::from_utf8_lossy(&output.stdout).contains("this-is-a-comment"), "Comment was not decrypted");
    }

    #[test]
    fn decrypt_comments_unencrypted_comments() {
        let file_path = "res/comments_unencrypted_comments.yaml";
        let output = Command::new(SOPS_BINARY_PATH)
                    .arg("-d")
                    .arg(file_path.clone())
                    .output()
                    .expect("Error running sops");
        assert!(output.status.success(), "SOPS didn't return successfully");
        assert!(String::from_utf8_lossy(&output.stdout).contains("this-is-a-comment"), "Comment was not decrypted");
    }

    #[test]
    fn roundtrip_shamir() {
        // The .sops.yaml file ensures this file is encrypted with two key groups, each with one GPG key
        let file_path = prepare_temp_file("test_roundtrip_keygroups.yaml", "a: secret".as_bytes());
        let output = Command::new(SOPS_BINARY_PATH)
            .arg("-i")
            .arg("-e")
            .arg(file_path.clone())
            .output()
            .expect("Error running sops");
        assert!(output.status.success(),
                "SOPS failed to encrypt a file with Shamir Secret Sharing");
        let output = Command::new(SOPS_BINARY_PATH)
            .arg("-d")
            .arg(file_path.clone())
            .output()
            .expect("Error running sops");
        assert!(output.status
                    .success(),
                "SOPS failed to decrypt a file with Shamir Secret Sharing");
        assert!(String::from_utf8_lossy(&output.stdout).contains("secret"));
    }

    #[test]
    fn roundtrip_shamir_missing_decryption_key() {
        // The .sops.yaml file ensures this file is encrypted with two key groups, each with one GPG key,
        // but we don't have one of the private keys
        let file_path = prepare_temp_file("test_roundtrip_keygroups_missing_decryption_key.yaml",
                                          "a: secret".as_bytes());
        let output = Command::new(SOPS_BINARY_PATH)
            .arg("-i")
            .arg("-e")
            .arg(file_path.clone())
            .output()
            .expect("Error running sops");
        assert!(output.status.success(),
                "SOPS failed to encrypt a file with Shamir Secret Sharing");
        let output = Command::new(SOPS_BINARY_PATH)
            .arg("-d")
            .arg(file_path.clone())
            .output()
            .expect("Error running sops");
        assert!(!output.status
                    .success(),
                "SOPS succeeded decrypting a file with a missing decrytion key");
    }

    #[test]
    fn test_decrypt_file_multiple_keys() {
        let file_path = prepare_temp_file("test_decrypt_file_multiple_keys.yaml",
<<<<<<< HEAD
                                          br#"message: ENC[AES256_GCM,data:LEw770M=,iv:YwFnvFCDU1kRf0LRB2duTe+4qINzpSZrCiDTU/tUSug=,tag:N5TarWss2N1o9QGGPdC8kQ==,type:str]
sops:
    lastmodified: '2017-09-02T17:36:53Z'
    unencrypted_suffix: _unencrypted
    mac: ENC[AES256_GCM,data:roj5h4cVmamV5IgNePrtsVh3pVP3nwAHhHZkwrHLC1A2xpCb/zGZv0Z9iB1O03fsb7nEfOpB70sePnpE7ZcqHBEcZX9JRJ9lISPcc6MpVpMb5oZPjFvIwhX5YW5vc3G8geI5plwDZmtZaocYKQrGZeR+s4qXTeKDbQ1j/6hOikE=,iv:UpnsiySBxjGE4NIiZX8/enGaPf5fS7jvFVHRojhq3Jg=,tag:VEI8qQvcJz0YbiIDnyAlbA==,type:str]
    version: 2.0.9
    pgp:
    -   created_at: '2017-09-02T17:36:40Z'
        enc: |
            -----BEGIN PGP MESSAGE-----

            hQEMA+IvbYEY5w8ZAQf6A0l+/3mSA/Tz/Z9g0E5rpbR7HIrmmPhO40VOLBcAjemB
            ksDaJiCr162n+XfyW/k0wNWzgibRsa9KBHFfTef4kzQPUuT8sGc74HMKvgz8cN3t
            8Ed7Qp5ghk2SBPBRhf/NSQpUROSTit7DzMAt9QWvwgHJrLlIGojfz3dEbUKTE/9q
            oRFrozKYRSCUCtcp1bpCwktA5tBxTiUsC5o2biMM6zlWOxwVtf+UwF4EDr3PomaD
            9bSH3uMFr/ArQ0QmIXB1lJ/xJlHPWzJlrgpKU1CbkqkelM4gqAl1trDV8bpf91kt
            ufc1taHznZbNV4I6Q1jRksJAhYpLrMuae2uokBOKetJeAQwcMyT5MWijIveuAuOe
            Dyq2i+o8Fv4qf305ufSpeQm79BCNcYF/NMSHZ0NhxIctf7f0Bmti29aTwnSgThC3
            tYvP/mRNduy0n3JOwIbbr0vz5sQSAsgek5CNVmquOQ==
            =melP
            -----END PGP MESSAGE-----
        fp: 729D26A79482B5A20DEAD0A76945978B930DD7A2
    -   created_at: '2017-09-02T17:36:40Z'
        enc: |
            -----BEGIN PGP MESSAGE-----

            hIwDEEVDpnzXnMABA/91BbSKP0DMRl5S8glZalI4iJSEjkshvRXswONs7gVi756o
            ZHAGVg1dQbtGRU4FvUI7dswTi9YfGLbGnBXytxajwWHzDip3LbpNEvQDnJSu8fCj
            JAY7Ja9e28zqPOEWRTNapdGqjARjI+/66cWe+gOCy/El4hTBX9ideRE/fV6XldJe
            Af3k0H8nAuWzx0zXUQsj5zcSdFjmEewPo7tpcVvjpHZKufYjJvRS9w3zNvIw9nsv
            t6ss5LSaAtM/hpNMaTPtqzYVHwOa/E1m7+h9iEFS/gsZ6rcdDL2pSoPwPuWZcg==
            =ZzYr
            -----END PGP MESSAGE-----
        fp: 1022470DE3F0BC54BC6AB62DE05550BC07FB1A0A
"#);
=======
                                          include_bytes!("../res/multiple_keys.yaml"));
>>>>>>> 5caa68e1
        let output = Command::new(SOPS_BINARY_PATH)
            .arg("-d")
            .arg(file_path.clone())
            .output()
            .expect("Error running sops");
        assert!(output.status
                    .success(),
                "SOPS failed to decrypt a file that uses multiple keys");
    }
}<|MERGE_RESOLUTION|>--- conflicted
+++ resolved
@@ -348,45 +348,7 @@
     #[test]
     fn test_decrypt_file_multiple_keys() {
         let file_path = prepare_temp_file("test_decrypt_file_multiple_keys.yaml",
-<<<<<<< HEAD
-                                          br#"message: ENC[AES256_GCM,data:LEw770M=,iv:YwFnvFCDU1kRf0LRB2duTe+4qINzpSZrCiDTU/tUSug=,tag:N5TarWss2N1o9QGGPdC8kQ==,type:str]
-sops:
-    lastmodified: '2017-09-02T17:36:53Z'
-    unencrypted_suffix: _unencrypted
-    mac: ENC[AES256_GCM,data:roj5h4cVmamV5IgNePrtsVh3pVP3nwAHhHZkwrHLC1A2xpCb/zGZv0Z9iB1O03fsb7nEfOpB70sePnpE7ZcqHBEcZX9JRJ9lISPcc6MpVpMb5oZPjFvIwhX5YW5vc3G8geI5plwDZmtZaocYKQrGZeR+s4qXTeKDbQ1j/6hOikE=,iv:UpnsiySBxjGE4NIiZX8/enGaPf5fS7jvFVHRojhq3Jg=,tag:VEI8qQvcJz0YbiIDnyAlbA==,type:str]
-    version: 2.0.9
-    pgp:
-    -   created_at: '2017-09-02T17:36:40Z'
-        enc: |
-            -----BEGIN PGP MESSAGE-----
-
-            hQEMA+IvbYEY5w8ZAQf6A0l+/3mSA/Tz/Z9g0E5rpbR7HIrmmPhO40VOLBcAjemB
-            ksDaJiCr162n+XfyW/k0wNWzgibRsa9KBHFfTef4kzQPUuT8sGc74HMKvgz8cN3t
-            8Ed7Qp5ghk2SBPBRhf/NSQpUROSTit7DzMAt9QWvwgHJrLlIGojfz3dEbUKTE/9q
-            oRFrozKYRSCUCtcp1bpCwktA5tBxTiUsC5o2biMM6zlWOxwVtf+UwF4EDr3PomaD
-            9bSH3uMFr/ArQ0QmIXB1lJ/xJlHPWzJlrgpKU1CbkqkelM4gqAl1trDV8bpf91kt
-            ufc1taHznZbNV4I6Q1jRksJAhYpLrMuae2uokBOKetJeAQwcMyT5MWijIveuAuOe
-            Dyq2i+o8Fv4qf305ufSpeQm79BCNcYF/NMSHZ0NhxIctf7f0Bmti29aTwnSgThC3
-            tYvP/mRNduy0n3JOwIbbr0vz5sQSAsgek5CNVmquOQ==
-            =melP
-            -----END PGP MESSAGE-----
-        fp: 729D26A79482B5A20DEAD0A76945978B930DD7A2
-    -   created_at: '2017-09-02T17:36:40Z'
-        enc: |
-            -----BEGIN PGP MESSAGE-----
-
-            hIwDEEVDpnzXnMABA/91BbSKP0DMRl5S8glZalI4iJSEjkshvRXswONs7gVi756o
-            ZHAGVg1dQbtGRU4FvUI7dswTi9YfGLbGnBXytxajwWHzDip3LbpNEvQDnJSu8fCj
-            JAY7Ja9e28zqPOEWRTNapdGqjARjI+/66cWe+gOCy/El4hTBX9ideRE/fV6XldJe
-            Af3k0H8nAuWzx0zXUQsj5zcSdFjmEewPo7tpcVvjpHZKufYjJvRS9w3zNvIw9nsv
-            t6ss5LSaAtM/hpNMaTPtqzYVHwOa/E1m7+h9iEFS/gsZ6rcdDL2pSoPwPuWZcg==
-            =ZzYr
-            -----END PGP MESSAGE-----
-        fp: 1022470DE3F0BC54BC6AB62DE05550BC07FB1A0A
-"#);
-=======
                                           include_bytes!("../res/multiple_keys.yaml"));
->>>>>>> 5caa68e1
         let output = Command::new(SOPS_BINARY_PATH)
             .arg("-d")
             .arg(file_path.clone())
